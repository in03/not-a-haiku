--- conflicted
+++ resolved
@@ -1,9 +1,9 @@
 import { json } from '@sveltejs/kit';
 import { GITHUB_CLIENT_ID } from '$lib/auth/github.js';
 import { OAUTH_CLIENT_SECRET } from '$env/static/private';
+import { OAUTH_CLIENT_SECRET } from '$env/static/private';
 
 // GitHub OAuth client secret from environment variables
-<<<<<<< HEAD
 // Note: Using OAUTH_CLIENT_SECRET instead of GITHUB_CLIENT_SECRET due to GitHub's protected keyword restriction
 // const OAUTH_CLIENT_SECRET = import.meta.env.OAUTH_CLIENT_SECRET; // This doesn't work in SvelteKit server routes
 
@@ -30,9 +30,6 @@
 } else {
   console.log(`✅ VITE_OAUTH_CLIENT_ID is set for ${environment}:`, GITHUB_CLIENT_ID);
 }
-=======
-// Note: OAUTH_CLIENT_SECRET is only available at runtime, not build time
->>>>>>> 8867fe61
 
 /**
  * Exchange OAuth code for access token
@@ -65,6 +62,7 @@
     // Exchange code for access token
     const tokenPayload = {
       client_id: GITHUB_CLIENT_ID,
+      client_secret: OAUTH_CLIENT_SECRET,
       client_secret: OAUTH_CLIENT_SECRET,
       code: code
     };
